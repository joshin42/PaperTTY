--- conflicted
+++ resolved
@@ -1,10 +1,9 @@
 # PaperTTY
 
-<<<<<<< HEAD
 ## Unicode Update *(2020-01-22)*
 
 On systems with /dev/vcsu* (e.g. Raspbian Buster) and when using a TrueType font, the `terminal` mode now has full support for Unicode output. This is automatic, with a fallback to 8-bit if either of these requirements isn't met. We've also changed the standard encoding for 8-bit to ISO-8859-1, which should be a little closer to what the `vcs` device provides.
-=======
+
 ## IT8951 Optimization II *(2020-01-15)*
 
 The previous optimization was improved further to speed up VNC output too. If you try it, please leave a comment at https://github.com/joukos/PaperTTY/issues/32 (and create a new issue if there's problems).
@@ -12,7 +11,6 @@
 ## IT8951 Optimization *(2020-01-11)*
 
 An optimization by @chi-lambda for the IT8951 driver was merged and may speed up the bit-packing in TTY mode even by up to **10x** for these displays, so the refresh rates should be significantly better now. Please create an issue if there are problems (the unoptimized version can be checked out with the tag `v0.03_unoptimized`).
->>>>>>> f71cbb37
 
 ## IT8951 Update *(2019-11-03)*
 
